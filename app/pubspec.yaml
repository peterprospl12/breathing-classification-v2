name: breathing_app
description: Real-time breath phase classification application.
version: 1.0.0+1
publish_to: none

environment:
  sdk: '>=3.7.0 <4.0.0'

dependencies:
  flutter:
    sdk: flutter
  cupertino_icons: ^1.0.6
  permission_handler: ^11.4.0
  provider: ^6.1.1
  flutter_sound: ^9.2.13
  path_provider: ^2.1.2
  flutter_animate: ^4.5.0
  record: ^5.2.1
<<<<<<< HEAD
  onnxruntime: ^1.4.1
=======
  socket_io_client: ^3.0.2
  audio_device_info_windows:
    path: ./plugins/audio_device_info_windows
>>>>>>> e07660de

dev_dependencies:
  flutter_test:
    sdk: flutter
  flutter_lints: ^5.0.0

flutter:
  uses-material-design: true
  assets:
    - assets/models/
    - assets/images/
    - assets/fonts/
    - assets/models/breath_classifier_model_audio_input.onnx
    - assets/models/breath_classifier_model_audio_input.onnx.data
  fonts:
    - family: Poppins
      fonts:
        - asset: assets/fonts/Poppins-Regular.ttf
        - asset: assets/fonts/Poppins-Bold.ttf
          weight: 700
        - asset: assets/fonts/Poppins-Medium.ttf
          weight: 500
        - asset: assets/fonts/Poppins-Light.ttf
          weight: 300<|MERGE_RESOLUTION|>--- conflicted
+++ resolved
@@ -16,13 +16,9 @@
   path_provider: ^2.1.2
   flutter_animate: ^4.5.0
   record: ^5.2.1
-<<<<<<< HEAD
   onnxruntime: ^1.4.1
-=======
-  socket_io_client: ^3.0.2
   audio_device_info_windows:
     path: ./plugins/audio_device_info_windows
->>>>>>> e07660de
 
 dev_dependencies:
   flutter_test:
