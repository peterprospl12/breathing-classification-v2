--- conflicted
+++ resolved
@@ -251,7 +251,6 @@
 data/exhale
 data/silence
 
-<<<<<<< HEAD
 model/small-data
 
 # Moje dane już przeprocesowane na format tompio
@@ -267,7 +266,4 @@
 
 scripts/data-seq
 
-model/*.pth
-=======
-model/small-data
->>>>>>> ed3ff05a
+model/*.pth